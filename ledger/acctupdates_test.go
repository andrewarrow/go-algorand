// Copyright (C) 2019-2020 Algorand, Inc.
// This file is part of go-algorand
//
// go-algorand is free software: you can redistribute it and/or modify
// it under the terms of the GNU Affero General Public License as
// published by the Free Software Foundation, either version 3 of the
// License, or (at your option) any later version.
//
// go-algorand is distributed in the hope that it will be useful,
// but WITHOUT ANY WARRANTY; without even the implied warranty of
// MERCHANTABILITY or FITNESS FOR A PARTICULAR PURPOSE.  See the
// GNU Affero General Public License for more details.
//
// You should have received a copy of the GNU Affero General Public License
// along with go-algorand.  If not, see <https://www.gnu.org/licenses/>.

package ledger

import (
	"bytes"
	"context"
	"database/sql"
	"fmt"
	"os"
	"runtime"
	"sync"
	"testing"
	"time"

	"github.com/stretchr/testify/require"

	"github.com/algorand/go-algorand/config"
	"github.com/algorand/go-algorand/crypto"
	"github.com/algorand/go-algorand/data/basics"
	"github.com/algorand/go-algorand/data/bookkeeping"
	"github.com/algorand/go-algorand/logging"
	"github.com/algorand/go-algorand/protocol"
)

type mockLedgerForTracker struct {
	dbs      dbPair
	blocks   []blockEntry
	log      logging.Logger
	filename string
	inMemory bool
}

func makeMockLedgerForTracker(t testing.TB, inMemory bool) *mockLedgerForTracker {
	dbs, fileName := dbOpenTest(t, inMemory)
	dblogger := logging.TestingLog(t)
	dblogger.SetLevel(logging.Info)
	dbs.rdb.SetLogger(dblogger)
	dbs.wdb.SetLogger(dblogger)
	return &mockLedgerForTracker{dbs: dbs, log: dblogger, filename: fileName, inMemory: inMemory}
}

func (ml *mockLedgerForTracker) close() {
	ml.dbs.close()
	// delete the database files of non-memory instances.
	if !ml.inMemory {
		os.Remove(ml.filename)
		os.Remove(ml.filename + "-shm")
		os.Remove(ml.filename + "-wal")
	}
}

func (ml *mockLedgerForTracker) Latest() basics.Round {
	return basics.Round(len(ml.blocks)) - 1
}

func (ml *mockLedgerForTracker) trackerEvalVerified(blk bookkeeping.Block, accUpdatesLedger ledgerForEvaluator) (StateDelta, error) {
	delta := StateDelta{
		hdr: &bookkeeping.BlockHeader{},
	}
	return delta, nil
}

func (ml *mockLedgerForTracker) Block(rnd basics.Round) (bookkeeping.Block, error) {
	if rnd > ml.Latest() {
		return bookkeeping.Block{}, fmt.Errorf("rnd %d out of bounds", rnd)
	}

	return ml.blocks[int(rnd)].block, nil
}

func (ml *mockLedgerForTracker) BlockHdr(rnd basics.Round) (bookkeeping.BlockHeader, error) {
	if rnd > ml.Latest() {
		return bookkeeping.BlockHeader{}, fmt.Errorf("rnd %d out of bounds", rnd)
	}

	return ml.blocks[int(rnd)].block.BlockHeader, nil
}

func (ml *mockLedgerForTracker) trackerDB() dbPair {
	return ml.dbs
}

func (ml *mockLedgerForTracker) blockDB() dbPair {
	return dbPair{}
}

func (ml *mockLedgerForTracker) trackerLog() logging.Logger {
	return ml.log
}

func (ml *mockLedgerForTracker) GenesisHash() crypto.Digest {
	if len(ml.blocks) > 0 {
		return ml.blocks[0].block.GenesisHash()
	}
	return crypto.Digest{}
}

// this function used to be in acctupdates.go, but we were never using it for production purposes. This
// function has a conceptual flaw in that it attempts to load the entire balances into memory. This might
// not work if we have large number of balances. On these unit testing, however, it's not the case, and it's
// safe to call it.
func (au *accountUpdates) allBalances(rnd basics.Round) (bals map[basics.Address]basics.AccountData, err error) {
	au.accountsMu.RLock()
	defer au.accountsMu.RUnlock()
	offsetLimit, err := au.roundOffset(rnd)

	if err != nil {
		return
	}

	err = au.dbs.rdb.Atomic(func(ctx context.Context, tx *sql.Tx) error {
		var err0 error
		bals, err0 = accountsAll(tx)
		return err0
	})
	if err != nil {
		return
	}

	for offset := uint64(0); offset < offsetLimit; offset++ {
		for addr, delta := range au.deltas[offset] {
			bals[addr] = delta.new
		}
	}
	return
}

func checkAcctUpdates(t *testing.T, au *accountUpdates, base basics.Round, latestRnd basics.Round, accts []map[basics.Address]basics.AccountData, rewards []uint64, proto config.ConsensusParams) {
	latest := au.latest()
	require.Equal(t, latest, latestRnd)

	_, err := au.Totals(latest + 1)
	require.Error(t, err)

	_, err = au.Lookup(latest+1, randomAddress(), false)
	require.Error(t, err)

	if base > 0 {
		_, err := au.Totals(base - 1)
		require.Error(t, err)

		_, err = au.Lookup(base-1, randomAddress(), false)
		require.Error(t, err)
	}

	roundsRanges := []struct {
		start, end basics.Round
	}{}

	// running the checkAcctUpdates on the entire range of base..latestRnd is too slow, and unlikely to help us
	// to trap a regression ( might be a good to find where the regression started ). so, for
	// performance reasons, we're going to run it againt the first and last 5 rounds, plus few rounds
	// in between.
	if latestRnd-base <= 10 {
		roundsRanges = append(roundsRanges, struct{ start, end basics.Round }{base, latestRnd})
	} else {
		roundsRanges = append(roundsRanges, struct{ start, end basics.Round }{base, base + 5})
		roundsRanges = append(roundsRanges, struct{ start, end basics.Round }{latestRnd - 5, latestRnd})
		for i := base + 5; i < latestRnd-5; i += 1 + (latestRnd-base-10)/10 {
			roundsRanges = append(roundsRanges, struct{ start, end basics.Round }{i, i + 1})
		}
	}
	for _, roundRange := range roundsRanges {
		for rnd := roundRange.start; rnd <= roundRange.end; rnd++ {
			var totalOnline, totalOffline, totalNotPart uint64

			for addr, data := range accts[rnd] {
				d, err := au.Lookup(rnd, addr, false)
				require.NoError(t, err)
				require.Equal(t, d, data)

				rewardsDelta := rewards[rnd] - d.RewardsBase
				switch d.Status {
				case basics.Online:
					totalOnline += d.MicroAlgos.Raw
					totalOnline += (d.MicroAlgos.Raw / proto.RewardUnit) * rewardsDelta
				case basics.Offline:
					totalOffline += d.MicroAlgos.Raw
					totalOffline += (d.MicroAlgos.Raw / proto.RewardUnit) * rewardsDelta
				case basics.NotParticipating:
					totalNotPart += d.MicroAlgos.Raw
				default:
					t.Errorf("unknown status %v", d.Status)
				}
			}

			all, err := au.allBalances(rnd)
			require.NoError(t, err)
			require.Equal(t, all, accts[rnd])

			totals, err := au.Totals(rnd)
			require.NoError(t, err)
			require.Equal(t, totals.Online.Money.Raw, totalOnline)
			require.Equal(t, totals.Offline.Money.Raw, totalOffline)
			require.Equal(t, totals.NotParticipating.Money.Raw, totalNotPart)
			require.Equal(t, totals.Participating().Raw, totalOnline+totalOffline)
			require.Equal(t, totals.All().Raw, totalOnline+totalOffline+totalNotPart)

			d, err := au.Lookup(rnd, randomAddress(), false)
			require.NoError(t, err)
			require.Equal(t, d, basics.AccountData{})
		}
	}
	checkAcctUpdatesConsistency(t, au)
}

func checkAcctUpdatesConsistency(t *testing.T, au *accountUpdates) {
	accounts := make(map[basics.Address]modifiedAccount)

	for _, rdelta := range au.deltas {
		for addr, adelta := range rdelta {
			macct := accounts[addr]
			macct.data = adelta.new
			macct.ndeltas++
			accounts[addr] = macct
		}
	}

	require.Equal(t, au.accounts, accounts)
}

func TestAcctUpdates(t *testing.T) {
	if runtime.GOARCH == "arm" || runtime.GOARCH == "arm64" {
		t.Skip("This test is too slow on ARM and causes travis builds to time out")
	}
	proto := config.Consensus[protocol.ConsensusCurrentVersion]

	ml := makeMockLedgerForTracker(t, true)
	defer ml.close()
	ml.blocks = randomInitChain(protocol.ConsensusCurrentVersion, 10)

	accts := []map[basics.Address]basics.AccountData{randomAccounts(20, true)}
	rewardsLevels := []uint64{0}

	pooldata := basics.AccountData{}
	pooldata.MicroAlgos.Raw = 1000 * 1000 * 1000 * 1000
	pooldata.Status = basics.NotParticipating
	accts[0][testPoolAddr] = pooldata

	sinkdata := basics.AccountData{}
	sinkdata.MicroAlgos.Raw = 1000 * 1000 * 1000 * 1000
	sinkdata.Status = basics.NotParticipating
	accts[0][testSinkAddr] = sinkdata

	au := &accountUpdates{}
	au.initialize(config.GetDefaultLocal(), ".", proto, accts[0])
	defer au.close()

	err := au.loadFromDisk(ml)
	require.NoError(t, err)

	// cover 10 genesis blocks
	rewardLevel := uint64(0)
	for i := 1; i < 10; i++ {
		accts = append(accts, accts[0])
		rewardsLevels = append(rewardsLevels, rewardLevel)
	}

	checkAcctUpdates(t, au, 0, 9, accts, rewardsLevels, proto)

	for i := basics.Round(10); i < basics.Round(proto.MaxBalLookback+15); i++ {
		rewardLevelDelta := crypto.RandUint64() % 5
		rewardLevel += rewardLevelDelta
		updates, totals := randomDeltasBalanced(1, accts[i-1], rewardLevel)

		prevTotals, err := au.Totals(basics.Round(i - 1))
		require.NoError(t, err)

		oldPool := accts[i-1][testPoolAddr]
		newPool := totals[testPoolAddr]
		newPool.MicroAlgos.Raw -= prevTotals.RewardUnits() * rewardLevelDelta
		updates[testPoolAddr] = accountDelta{old: oldPool, new: newPool}
		totals[testPoolAddr] = newPool

		blk := bookkeeping.Block{
			BlockHeader: bookkeeping.BlockHeader{
				Round: basics.Round(i),
			},
		}
		blk.RewardsLevel = rewardLevel
		blk.CurrentProtocol = protocol.ConsensusCurrentVersion

		au.newBlock(blk, StateDelta{
			accts: updates,
			hdr:   &blk.BlockHeader,
		})
		accts = append(accts, totals)
		rewardsLevels = append(rewardsLevels, rewardLevel)

		checkAcctUpdates(t, au, 0, i, accts, rewardsLevels, proto)
	}

	for i := basics.Round(0); i < 15; i++ {
		// Clear the timer to ensure a flush
		au.lastFlushTime = time.Time{}

		au.committedUpTo(basics.Round(proto.MaxBalLookback) + i)
		au.waitAccountsWriting()
		checkAcctUpdates(t, au, i, basics.Round(proto.MaxBalLookback+14), accts, rewardsLevels, proto)
	}
}

func TestAcctUpdatesFastUpdates(t *testing.T) {
	if runtime.GOARCH == "arm" || runtime.GOARCH == "arm64" {
		t.Skip("This test is too slow on ARM and causes travis builds to time out")
	}
	proto := config.Consensus[protocol.ConsensusCurrentVersion]

<<<<<<< HEAD
	ml := makeMockLedgerForTracker(t)
	defer ml.close()
	ml.blocks = randomInitChain(protocol.ConsensusCurrentVersion, 10)

	accts := []map[basics.Address]basics.AccountData{randomAccounts(20)}
=======
	ml := makeMockLedgerForTracker(t, true)
	defer ml.close()
	ml.blocks = randomInitChain(protocol.ConsensusCurrentVersion, 10)

	accts := []map[basics.Address]basics.AccountData{randomAccounts(20, true)}
>>>>>>> df4be4df
	rewardsLevels := []uint64{0}

	pooldata := basics.AccountData{}
	pooldata.MicroAlgos.Raw = 1000 * 1000 * 1000 * 1000
	pooldata.Status = basics.NotParticipating
	accts[0][testPoolAddr] = pooldata

	sinkdata := basics.AccountData{}
	sinkdata.MicroAlgos.Raw = 1000 * 1000 * 1000 * 1000
	sinkdata.Status = basics.NotParticipating
	accts[0][testSinkAddr] = sinkdata

	au := &accountUpdates{}
	conf := config.GetDefaultLocal()
	conf.CatchpointInterval = 1
	au.initialize(conf, ".", proto, accts[0])
	defer au.close()

	err := au.loadFromDisk(ml)
	require.NoError(t, err)

	// cover 10 genesis blocks
	rewardLevel := uint64(0)
	for i := 1; i < 10; i++ {
		accts = append(accts, accts[0])
		rewardsLevels = append(rewardsLevels, rewardLevel)
	}

	checkAcctUpdates(t, au, 0, 9, accts, rewardsLevels, proto)

	wg := sync.WaitGroup{}

	for i := basics.Round(10); i < basics.Round(proto.MaxBalLookback+15); i++ {
		rewardLevelDelta := crypto.RandUint64() % 5
		rewardLevel += rewardLevelDelta
		updates, totals := randomDeltasBalanced(1, accts[i-1], rewardLevel)

<<<<<<< HEAD
		prevTotals, err := au.totals(basics.Round(i - 1))
=======
		prevTotals, err := au.Totals(basics.Round(i - 1))
>>>>>>> df4be4df
		require.NoError(t, err)

		oldPool := accts[i-1][testPoolAddr]
		newPool := totals[testPoolAddr]
		newPool.MicroAlgos.Raw -= prevTotals.RewardUnits() * rewardLevelDelta
		updates[testPoolAddr] = accountDelta{old: oldPool, new: newPool}
		totals[testPoolAddr] = newPool

		blk := bookkeeping.Block{
			BlockHeader: bookkeeping.BlockHeader{
				Round: basics.Round(i),
			},
		}
		blk.RewardsLevel = rewardLevel
		blk.CurrentProtocol = protocol.ConsensusCurrentVersion

		au.newBlock(blk, StateDelta{
			accts: updates,
			hdr:   &blk.BlockHeader,
		})
		accts = append(accts, totals)
		rewardsLevels = append(rewardsLevels, rewardLevel)

		wg.Add(1)
		go func(round basics.Round) {
			defer wg.Done()
			au.committedUpTo(round)
		}(i)
	}
	wg.Wait()
}

func BenchmarkBalancesChanges(b *testing.B) {
	if runtime.GOARCH == "arm" || runtime.GOARCH == "arm64" {
		b.Skip("This test is too slow on ARM and causes travis builds to time out")
	}
	if b.N < 100 {
		b.N = 50
	}
	protocolVersion := protocol.ConsensusVersion("BenchmarkBalancesChanges-test-protocol-version")
	testProtocol := config.Consensus[protocol.ConsensusCurrentVersion]
	testProtocol.MaxBalLookback = 25
	config.Consensus[protocolVersion] = testProtocol
	defer func() {
		delete(config.Consensus, protocolVersion)
	}()

	proto := config.Consensus[protocolVersion]

	ml := makeMockLedgerForTracker(b, true)
	defer ml.close()
	initialRounds := uint64(1)
	ml.blocks = randomInitChain(protocolVersion, int(initialRounds))
	accountsCount := 5000
	accts := []map[basics.Address]basics.AccountData{randomAccounts(accountsCount, true)}
	rewardsLevels := []uint64{0}

	pooldata := basics.AccountData{}
	pooldata.MicroAlgos.Raw = 1000 * 1000 * 1000 * 1000 * 1000 * 1000
	pooldata.Status = basics.NotParticipating
	accts[0][testPoolAddr] = pooldata

	sinkdata := basics.AccountData{}
	sinkdata.MicroAlgos.Raw = 1000 * 1000 * 1000 * 1000
	sinkdata.Status = basics.NotParticipating
	accts[0][testSinkAddr] = sinkdata

	au := &accountUpdates{}
	au.initialize(config.GetDefaultLocal(), ".", proto, accts[0])
	err := au.loadFromDisk(ml)
	require.NoError(b, err)
	defer au.close()

	// cover initialRounds genesis blocks
	rewardLevel := uint64(0)
	for i := 1; i < int(initialRounds); i++ {
		accts = append(accts, accts[0])
		rewardsLevels = append(rewardsLevels, rewardLevel)
	}

	for i := basics.Round(initialRounds); i < basics.Round(proto.MaxBalLookback+uint64(b.N)); i++ {
		rewardLevelDelta := crypto.RandUint64() % 5
		rewardLevel += rewardLevelDelta
		accountChanges := 0
		if i <= basics.Round(initialRounds)+basics.Round(b.N) {
			accountChanges = accountsCount - 2 - int(basics.Round(proto.MaxBalLookback+uint64(b.N))+i)
		}

		updates, totals := randomDeltasBalanced(accountChanges, accts[i-1], rewardLevel)
		prevTotals, err := au.Totals(basics.Round(i - 1))
		require.NoError(b, err)

		oldPool := accts[i-1][testPoolAddr]
		newPool := totals[testPoolAddr]
		newPool.MicroAlgos.Raw -= prevTotals.RewardUnits() * rewardLevelDelta
		updates[testPoolAddr] = accountDelta{old: oldPool, new: newPool}
		totals[testPoolAddr] = newPool

		blk := bookkeeping.Block{
			BlockHeader: bookkeeping.BlockHeader{
				Round: basics.Round(i),
			},
		}
		blk.RewardsLevel = rewardLevel
		blk.CurrentProtocol = protocolVersion

		au.newBlock(blk, StateDelta{
			accts: updates,
			hdr:   &blk.BlockHeader,
		})
		accts = append(accts, totals)
		rewardsLevels = append(rewardsLevels, rewardLevel)
	}
	for i := proto.MaxBalLookback; i < proto.MaxBalLookback+initialRounds; i++ {
		// Clear the timer to ensure a flush
		au.lastFlushTime = time.Time{}
		au.committedUpTo(basics.Round(i))
	}
	au.waitAccountsWriting()
	b.ResetTimer()
	startTime := time.Now()
	for i := proto.MaxBalLookback + initialRounds; i < proto.MaxBalLookback+uint64(b.N); i++ {
		// Clear the timer to ensure a flush
		au.lastFlushTime = time.Time{}
		au.committedUpTo(basics.Round(i))
	}
	au.waitAccountsWriting()
	deltaTime := time.Now().Sub(startTime)
	if deltaTime > time.Second {
		return
	}
	// we want to fake the N to reflect the time it took us, if we were to wait an entire second.
	singleIterationTime := deltaTime / time.Duration((uint64(b.N) - initialRounds))
	b.N = int(time.Second / singleIterationTime)
	// and now, wait for the reminder of the second.
	time.Sleep(time.Second - deltaTime)

}

func BenchmarkCalibrateNodesPerPage(b *testing.B) {
	b.Skip("This benchmark was used to tune up the NodesPerPage; it's not really usefull otherwise")
	defaultNodesPerPage := merkleCommitterNodesPerPage
	for nodesPerPage := 32; nodesPerPage < 300; nodesPerPage++ {
		b.Run(fmt.Sprintf("Test_merkleCommitterNodesPerPage_%d", nodesPerPage), func(b *testing.B) {
			merkleCommitterNodesPerPage = int64(nodesPerPage)
			BenchmarkBalancesChanges(b)
		})
	}
	merkleCommitterNodesPerPage = defaultNodesPerPage
}

func BenchmarkCalibrateCacheNodeSize(b *testing.B) {
	//b.Skip("This benchmark was used to tune up the trieCachedNodesCount; it's not really usefull otherwise")
	defaultTrieCachedNodesCount := trieCachedNodesCount
	for cacheSize := 3000; cacheSize < 50000; cacheSize += 1000 {
		b.Run(fmt.Sprintf("Test_cacheSize_%d", cacheSize), func(b *testing.B) {
			trieCachedNodesCount = cacheSize
			BenchmarkBalancesChanges(b)
		})
	}
	trieCachedNodesCount = defaultTrieCachedNodesCount
}

// TestLargeAccountCountCatchpointGeneration creates a ledger containing a large set of accounts ( i.e. 100K accounts )
// and attempts to have the accountUpdates create the associated catchpoint. It's designed precisly around setting an
// environment which would quickly ( i.e. after 32 rounds ) would start producing catchpoints.
func TestLargeAccountCountCatchpointGeneration(t *testing.T) {
	if runtime.GOARCH == "arm" || runtime.GOARCH == "arm64" {
		t.Skip("This test is too slow on ARM and causes travis builds to time out")
	}
	// create new protocol version, which has lower back balance.
	testProtocolVersion := protocol.ConsensusVersion("test-protocol-TestLargeAccountCountCatchpointGeneration")
	protoParams := config.Consensus[protocol.ConsensusCurrentVersion]
	protoParams.MaxBalLookback = 32
	protoParams.SeedLookback = 2
	protoParams.SeedRefreshInterval = 8
	config.Consensus[testProtocolVersion] = protoParams
	defer func() {
		delete(config.Consensus, testProtocolVersion)
		os.RemoveAll("./catchpoints")
	}()

	ml := makeMockLedgerForTracker(t, true)
	defer ml.close()
	ml.blocks = randomInitChain(testProtocolVersion, 10)
	accts := []map[basics.Address]basics.AccountData{randomAccounts(100000, true)}
	rewardsLevels := []uint64{0}

	pooldata := basics.AccountData{}
	pooldata.MicroAlgos.Raw = 1000 * 1000 * 1000 * 1000
	pooldata.Status = basics.NotParticipating
	accts[0][testPoolAddr] = pooldata

	sinkdata := basics.AccountData{}
	sinkdata.MicroAlgos.Raw = 1000 * 1000 * 1000 * 1000
	sinkdata.Status = basics.NotParticipating
	accts[0][testSinkAddr] = sinkdata

	au := &accountUpdates{}
	conf := config.GetDefaultLocal()
	conf.CatchpointInterval = 1
	conf.Archival = true
	au.initialize(conf, ".", protoParams, accts[0])
	defer au.close()
	err := au.loadFromDisk(ml)
	require.NoError(t, err)

	// cover 10 genesis blocks
	rewardLevel := uint64(0)
	for i := 1; i < 10; i++ {
		accts = append(accts, accts[0])
		rewardsLevels = append(rewardsLevels, rewardLevel)
	}

	for i := basics.Round(10); i < basics.Round(protoParams.MaxBalLookback+5); i++ {
		rewardLevelDelta := crypto.RandUint64() % 5
		rewardLevel += rewardLevelDelta
		updates, totals := randomDeltasBalanced(1, accts[i-1], rewardLevel)

		prevTotals, err := au.Totals(basics.Round(i - 1))
		require.NoError(t, err)

		oldPool := accts[i-1][testPoolAddr]
		newPool := totals[testPoolAddr]
		newPool.MicroAlgos.Raw -= prevTotals.RewardUnits() * rewardLevelDelta
		updates[testPoolAddr] = accountDelta{old: oldPool, new: newPool}
		totals[testPoolAddr] = newPool

		blk := bookkeeping.Block{
			BlockHeader: bookkeeping.BlockHeader{
				Round: basics.Round(i),
			},
		}
		blk.RewardsLevel = rewardLevel
		blk.CurrentProtocol = testProtocolVersion

		au.newBlock(blk, StateDelta{
			accts: updates,
			hdr:   &blk.BlockHeader,
		})
		accts = append(accts, totals)
		rewardsLevels = append(rewardsLevels, rewardLevel)

		au.committedUpTo(i)
		if i%2 == 1 {
			au.waitAccountsWriting()
		}
	}
}

// The TestAcctUpdatesUpdatesCorrectness conduct a correctless test for the accounts update in the following way -
// Each account is initialized with 100 algos.
// On every round, each account move variable amount of funds to an accumulating account.
// The deltas for each accounts are picked by using the lookup method.
// At the end of the test, we verify that each account has the expected amount of algos.
// In addition, throughout the test, we check ( using lookup ) that the historical balances, *beyond* the
// lookback are generating either an error, or returning the correct amount.
func TestAcctUpdatesUpdatesCorrectness(t *testing.T) {
	if runtime.GOARCH == "arm" || runtime.GOARCH == "arm64" {
		t.Skip("This test is too slow on ARM and causes travis builds to time out")
	}

	// create new protocol version, which has lower look back.
	testProtocolVersion := protocol.ConsensusVersion("test-protocol-TestAcctUpdatesUpdatesCorrectness")
	protoParams := config.Consensus[protocol.ConsensusCurrentVersion]
	protoParams.MaxBalLookback = 5
	config.Consensus[testProtocolVersion] = protoParams
	defer func() {
		delete(config.Consensus, testProtocolVersion)
	}()

	inMemory := true

	testFunction := func(t *testing.T) {
		ml := makeMockLedgerForTracker(t, inMemory)
		defer ml.close()
		ml.blocks = randomInitChain(testProtocolVersion, 10)

		accts := []map[basics.Address]basics.AccountData{randomAccounts(9, true)}

		pooldata := basics.AccountData{}
		pooldata.MicroAlgos.Raw = 1000 * 1000 * 1000 * 1000
		pooldata.Status = basics.NotParticipating
		accts[0][testPoolAddr] = pooldata

		sinkdata := basics.AccountData{}
		sinkdata.MicroAlgos.Raw = 1000 * 1000 * 1000 * 1000
		sinkdata.Status = basics.NotParticipating
		accts[0][testSinkAddr] = sinkdata

		var moneyAccounts []basics.Address

		for addr := range accts[0] {
			if bytes.Compare(addr[:], testPoolAddr[:]) == 0 || bytes.Compare(addr[:], testSinkAddr[:]) == 0 {
				continue
			}
			moneyAccounts = append(moneyAccounts, addr)
		}

		moneyAccountsExpectedAmounts := make([][]uint64, 0)
		// set all the accounts with 100 algos.
		for _, addr := range moneyAccounts {
			accountData := accts[0][addr]
			accountData.MicroAlgos.Raw = 100 * 1000000
			accts[0][addr] = accountData
		}

		au := &accountUpdates{}
		au.initialize(config.GetDefaultLocal(), ".", protoParams, accts[0])
		defer au.close()

		err := au.loadFromDisk(ml)
		require.NoError(t, err)

		// cover 10 genesis blocks
		rewardLevel := uint64(0)
		for i := 1; i < 10; i++ {
			accts = append(accts, accts[0])

		}
		for i := 0; i < 10; i++ {
			moneyAccountsExpectedAmounts = append(moneyAccountsExpectedAmounts, make([]uint64, len(moneyAccounts)))
			for j := range moneyAccounts {
				moneyAccountsExpectedAmounts[i][j] = 100 * 1000000
			}
		}

		i := basics.Round(10)
		roundCount := 50
		for ; i < basics.Round(10+roundCount); i++ {
			updates := make(map[basics.Address]accountDelta)
			moneyAccountsExpectedAmounts = append(moneyAccountsExpectedAmounts, make([]uint64, len(moneyAccounts)))
			toAccount := moneyAccounts[0]
			toAccountDataOld, err := au.Lookup(i-1, toAccount, false)
			require.NoError(t, err)
			toAccountDataNew := toAccountDataOld

			for j := 1; j < len(moneyAccounts); j++ {
				fromAccount := moneyAccounts[j]

				fromAccountDataOld, err := au.Lookup(i-1, fromAccount, false)
				require.NoError(t, err)
				require.Equalf(t, moneyAccountsExpectedAmounts[i-1][j], fromAccountDataOld.MicroAlgos.Raw, "Account index : %d\nRound number : %d", j, i)

				fromAccountDataNew := fromAccountDataOld

				fromAccountDataNew.MicroAlgos.Raw -= uint64(i - 10)
				toAccountDataNew.MicroAlgos.Raw += uint64(i - 10)
				updates[fromAccount] = accountDelta{
					old: fromAccountDataOld,
					new: fromAccountDataNew,
				}

				moneyAccountsExpectedAmounts[i][j] = fromAccountDataNew.MicroAlgos.Raw
			}

			moneyAccountsExpectedAmounts[i][0] = moneyAccountsExpectedAmounts[i-1][0] + uint64(len(moneyAccounts)-1)*uint64(i-10)

			// force to perform a test that goes directly to disk, and see if it has the expected values.
			if uint64(i) > protoParams.MaxBalLookback+3 {

				// check the status at a historical time:
				checkRound := uint64(i) - protoParams.MaxBalLookback - 2

				testback := 1
				for j := 1; j < len(moneyAccounts); j++ {
					if checkRound < uint64(testback) {
						continue
					}
					acct, err := au.Lookup(basics.Round(checkRound-uint64(testback)), moneyAccounts[j], false)
					// we might get an error like "round 2 before dbRound 5", which is the success case, so we'll ignore it.
					if err != nil {
						// verify it's the expected error and not anything else.
						var r1, r2 int
						n, err2 := fmt.Sscanf(err.Error(), "round %d before dbRound %d", &r1, &r2)
						require.NoErrorf(t, err2, "unable to parse : %v", err)
						require.Equal(t, 2, n)
						require.Less(t, r1, r2)
						if testback > 1 {
							testback--
						}
						continue
					}
					// if we received no error, we want to make sure the reported amount is correct.
					require.Equalf(t, moneyAccountsExpectedAmounts[checkRound-uint64(testback)][j], acct.MicroAlgos.Raw, "Account index : %d\nRound number : %d", j, checkRound)
					testback++
					j--
				}
			}

			updates[toAccount] = accountDelta{
				old: toAccountDataOld,
				new: toAccountDataNew,
			}

			blk := bookkeeping.Block{
				BlockHeader: bookkeeping.BlockHeader{
					Round: basics.Round(i),
				},
			}
			blk.RewardsLevel = rewardLevel
			blk.CurrentProtocol = testProtocolVersion

			au.newBlock(blk, StateDelta{
				accts: updates,
				hdr:   &blk.BlockHeader,
			})
			au.committedUpTo(i)
		}
		lastRound := i - 1
		au.waitAccountsWriting()

		for idx, addr := range moneyAccounts {
			balance, err := au.Lookup(lastRound, addr, false)
			require.NoErrorf(t, err, "unable to retrieve balance for account idx %d %v", idx, addr)
			if idx != 0 {
				require.Equalf(t, 100*1000000-roundCount*(roundCount-1)/2, int(balance.MicroAlgos.Raw), "account idx %d %v has the wrong balance", idx, addr)
			} else {
				require.Equalf(t, 100*1000000+(len(moneyAccounts)-1)*roundCount*(roundCount-1)/2, int(balance.MicroAlgos.Raw), "account idx %d %v has the wrong balance", idx, addr)
			}

		}
	}

	t.Run("InMemoryDB", testFunction)
	inMemory = false
	t.Run("DiskDB", testFunction)
}

// TestAcctUpdatesDeleteStoredCatchpoints - The goal of this test is to verify that the deleteStoredCatchpoints function works correctly.
// it doing so by filling up the storedcatchpoints with dummy catchpoint file entries, as well as creating these dummy files on disk.
// ( the term dummy is only because these aren't real catchpoint files, but rather a zero-length file ). Then, the test call the function
// and ensures that it did not errored, the catchpoint files were correctly deleted, and that deleteStoredCatchpoints contains no more
// entries.
func TestAcctUpdatesDeleteStoredCatchpoints(t *testing.T) {
	proto := config.Consensus[protocol.ConsensusCurrentVersion]

	ml := makeMockLedgerForTracker(t, true)
	defer ml.close()
	ml.blocks = randomInitChain(protocol.ConsensusCurrentVersion, 10)

	accts := []map[basics.Address]basics.AccountData{randomAccounts(20, true)}
	au := &accountUpdates{}
	conf := config.GetDefaultLocal()
	conf.CatchpointInterval = 1
	au.initialize(conf, ".", proto, accts[0])
	defer au.close()

	err := au.loadFromDisk(ml)
	require.NoError(t, err)

	dummyCatchpointFilesToCreate := 42

	for i := 0; i < dummyCatchpointFilesToCreate; i++ {
		f, err := os.Create(fmt.Sprintf("./dummy_catchpoint_file-%d", i))
		require.NoError(t, err)
		err = f.Close()
		require.NoError(t, err)
	}

	for i := 0; i < dummyCatchpointFilesToCreate; i++ {
		err := au.accountsq.storeCatchpoint(context.Background(), basics.Round(i), fmt.Sprintf("./dummy_catchpoint_file-%d", i), "", 0)
		require.NoError(t, err)
	}
	err = au.deleteStoredCatchpoints(context.Background(), au.accountsq)
	require.NoError(t, err)

	for i := 0; i < dummyCatchpointFilesToCreate; i++ {
		// ensure that all the files were deleted.
		_, err := os.Open(fmt.Sprintf("./dummy_catchpoint_file-%d", i))
		require.True(t, os.IsNotExist(err))
	}
	fileNames, err := au.accountsq.getOldestCatchpointFiles(context.Background(), dummyCatchpointFilesToCreate, 0)
	require.NoError(t, err)
	require.Equal(t, 0, len(fileNames))
}<|MERGE_RESOLUTION|>--- conflicted
+++ resolved
@@ -321,19 +321,11 @@
 	}
 	proto := config.Consensus[protocol.ConsensusCurrentVersion]
 
-<<<<<<< HEAD
-	ml := makeMockLedgerForTracker(t)
-	defer ml.close()
-	ml.blocks = randomInitChain(protocol.ConsensusCurrentVersion, 10)
-
-	accts := []map[basics.Address]basics.AccountData{randomAccounts(20)}
-=======
 	ml := makeMockLedgerForTracker(t, true)
 	defer ml.close()
 	ml.blocks = randomInitChain(protocol.ConsensusCurrentVersion, 10)
 
 	accts := []map[basics.Address]basics.AccountData{randomAccounts(20, true)}
->>>>>>> df4be4df
 	rewardsLevels := []uint64{0}
 
 	pooldata := basics.AccountData{}
@@ -371,11 +363,7 @@
 		rewardLevel += rewardLevelDelta
 		updates, totals := randomDeltasBalanced(1, accts[i-1], rewardLevel)
 
-<<<<<<< HEAD
-		prevTotals, err := au.totals(basics.Round(i - 1))
-=======
 		prevTotals, err := au.Totals(basics.Round(i - 1))
->>>>>>> df4be4df
 		require.NoError(t, err)
 
 		oldPool := accts[i-1][testPoolAddr]
